--- conflicted
+++ resolved
@@ -80,7 +80,6 @@
 	cache bool
 }
 
-<<<<<<< HEAD
 // BrowseOptions represents options for browsing the crunchyroll catalog.
 type BrowseOptions struct {
 	// Categories specifies the categories of the entries.
@@ -103,7 +102,8 @@
 
 	// Type specifies the media type of the entries.
 	Type MediaType `param:"type"`
-=======
+}
+
 type loginResponse struct {
 	AccessToken string `json:"access_token"`
 	ExpiresIn   int    `json:"expires_in"`
@@ -111,7 +111,6 @@
 	Scope       string `json:"scope"`
 	Country     string `json:"country"`
 	AccountID   string `json:"account_id"`
->>>>>>> 1c37c3e6
 }
 
 // LoginWithCredentials logs in via crunchyroll username or email and password.
@@ -166,7 +165,6 @@
 	}
 	defer resp.Body.Close()
 
-<<<<<<< HEAD
 	if resp.StatusCode != http.StatusOK {
 		return nil, fmt.Errorf("failed to start session: %s", resp.Status)
 	}
@@ -180,10 +178,6 @@
 	data := jsonBody["data"].(map[string]interface{})
 
 	crunchy.Config.CountryCode = data["country_code"].(string)
-=======
-	var jsonBody map[string]any
-	json.NewDecoder(resp.Body).Decode(&jsonBody)
->>>>>>> 1c37c3e6
 
 	var etpRt string
 	for _, cookie := range resp.Cookies() {
@@ -258,8 +252,6 @@
 		crunchy.Config.Premium = false
 		crunchy.Config.Channel = "-"
 	}
-<<<<<<< HEAD
-	cms := jsonBody["cms"].(map[string]interface{})
 
 	if strings.Contains(cms["bucket"].(string), "crunchyroll") {
 		crunchy.Config.Premium = true
@@ -268,8 +260,8 @@
 		crunchy.Config.Premium = false
 		crunchy.Config.Channel = "-"
 	}
-=======
->>>>>>> 1c37c3e6
+  
+  cms := jsonBody["cms"].(map[string]interface{})
 	crunchy.Config.Policy = cms["policy"].(string)
 	crunchy.Config.Signature = cms["signature"].(string)
 	crunchy.Config.KeyPairID = cms["key_pair_id"].(string)
